# Git ignores for the crystals project.

# Ignore compiled Python bytecode
*.pyc

<<<<<<< HEAD
# Ignore files in the Logs directory (crystal-generator logs)
Logs/

# Specific files to ignore
.DS_Store
.idea
=======
# Ignore directories of log files or saved crystal distributions.
Logs/
SavedDistributions/

# Ignore PyCharm ".idea" directories
.idea/

# Other specific files to ignore
.DS_Store
>>>>>>> 800f6c53
<|MERGE_RESOLUTION|>--- conflicted
+++ resolved
@@ -3,14 +3,6 @@
 # Ignore compiled Python bytecode
 *.pyc
 
-<<<<<<< HEAD
-# Ignore files in the Logs directory (crystal-generator logs)
-Logs/
-
-# Specific files to ignore
-.DS_Store
-.idea
-=======
 # Ignore directories of log files or saved crystal distributions.
 Logs/
 SavedDistributions/
@@ -19,5 +11,4 @@
 .idea/
 
 # Other specific files to ignore
-.DS_Store
->>>>>>> 800f6c53
+.DS_Store